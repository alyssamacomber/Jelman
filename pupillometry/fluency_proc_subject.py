# -*- coding: utf-8 -*-
"""
Created on Fri Sep 16 12:00:45 2016

@author: jelman

This script takes Tobii .gazedata file from auditory oddball as input. It 
first performs interpolation and filtering, Then peristimulus timecourses 
are created for target and standard trials after baselining. Trial-level data 
and average PSTC waveforms data are output for further group processing using 
(i.e., with oddball_proc_group.py). 

Some procedures and parameters adapted from:
Jackson, I. and Sirois, S. (2009), Infant cognition: going full factorial 
    with pupil dilation. Developmental Science, 12: 670-679. 
    doi:10.1111/j.1467-7687.2008.00805.x

Hoeks, B. & Levelt, W.J.M. Behavior Research Methods, Instruments, & 
    Computers (1993) 25: 16. https://doi.org/10.3758/BF03204445
"""

import os
import sys
import numpy as np
import pandas as pd
import matplotlib.pyplot as plt
import seaborn as sns
import pupil_utils
import Tkinter,tkFileDialog



def plot_trials(pupildf, fname):
<<<<<<< HEAD
=======
    sns.set_style("ticks")
>>>>>>> 5e73fbae
    palette = sns.color_palette("deep", n_colors=len(pupildf.Trial.unique()))
    p = sns.lineplot(data=pupildf, x="Timestamp",y="Dilation", hue="Trial", palette=palette, legend="brief")
    plt.xticks(rotation=45)
    plt.tight_layout()
    plt.legend(loc='best')
    plot_outname = pupil_utils.get_outfile(fname, "_PupilPlot.png")
    p.figure.savefig(plot_outname)
    plt.close()
    
    
def clean_trials(df, trialevents):
    resampled_dict = {}
    for trialnum in trialevents.Trial.unique():
        basestart, basestop, respstart, respstop =  trialevents.loc[trialevents.Trial==trialnum,'TETTime']
        rawtrial = df.loc[(df.TETTime>=basestart) & (df.TETTime<=respstop)]
        rawtrial.loc[(rawtrial.TETTime>=basestart) & (rawtrial.TETTime<=basestop),'Condition'] = 'Baseline' 
        rawtrial.loc[(rawtrial.TETTime>=respstart) & (rawtrial.TETTime<=respstop),'Condition'] = 'Response' 
#        rawtrial = rawtrial[rawtrial.Condition=='Response']
        cleantrial = pupil_utils.deblink(rawtrial)
        trial_resamp = pupil_utils.resamp_filt_data(cleantrial, filt_type='low', string_cols=['CurrentObject', 'Condition'])
        baseline = trial_resamp['DiameterPupilLRFilt'].first('500ms').mean()
#        baseline = trial_resamp.DiameterPupilLRFilt.iat[0]
        trial_resamp['Dilation'] = trial_resamp['DiameterPupilLRFilt'] - baseline
        trial_resamp = trial_resamp[trial_resamp.Condition=='Response']
        resampled_dict[trialnum] = trial_resamp        
    dfresamp = pd.concat(resampled_dict, names=['Trial','Timestamp'], sort=True)
    return dfresamp
    

def get_trial_events(df):
    """
    Create dataframe of trial events. This includes:
        Condition: ['Letter', 'Category']
        Trial: [1, 2, 3, 4, 5, 6]
        TrialPhase = ['Baseline', 'Response']
        StartStop = ['Start', 'Stop']
    First finds timestamps where CurrentObject changes to determine starts and stops.
    Combines these and defines trial, phase and whether it is start or stop time. 
    """
    startidx = df['CurrentObject'].ne(df['CurrentObject'].shift().ffill()).astype(bool)
    stopidx = df['CurrentObject'].ne(df['CurrentObject'].shift(-1).bfill()).astype(bool)
    trialevents_start = pd.DataFrame(df.loc[startidx, ['TETTime','CurrentObject']])
    trialevents_stop = pd.DataFrame(df.loc[stopidx, ['TETTime','CurrentObject']])
    trialevents_start = trialevents_start.loc[(trialevents_start.CurrentObject=="ReadLetter") | 
                                              (trialevents_start.CurrentObject == "RecordLetter")]
    trialevents_stop = trialevents_stop.loc[(trialevents_stop.CurrentObject=="BeginFile") | 
                                            (trialevents_stop.CurrentObject == "RecordLetter")]
    trialevents_start['TrialPhase'] = np.tile(['Baseline','Response'], 6)
    trialevents_start['StatStop'] = 'Start'
    trialevents_stop['TrialPhase'] = np.tile(['Baseline','Response'], 6)
    trialevents_stop['StartStop'] = 'Stop'
    trialevents = trialevents_start.append(trialevents_stop).sort_index()
    trialevents['Trial'] = np.repeat(range(1,7), 4)
    trialevents['Condition'] = np.repeat(['Letter', 'Category'], 12)
    return trialevents

   
def proc_subject(filelist):
    """Given an infile of raw pupil data, saves out:
        1. Session level data with dilation data summarized for each trial
        2. Dataframe of average peristumulus timecourse for each condition
        3. Plot of average peristumulus timecourse for each condition
        4. Percent of samples with blinks """
<<<<<<< HEAD
    for fname in filelist:
        df = pd.read_csv(fname, sep="\t")
        trialevents = get_trial_events(df)
        dfresamp = clean_trials(df, trialevents)
        blinkpct = pd.DataFrame(dfresamp.groupby(level='Trial').BlinksLR.mean())
        blink_outname = pupil_utils.get_outfile(fname, "_BlinkPct.csv")
        blinkpct.to_csv(blink_outname, index=True)
        dfresamp1s = dfresamp.groupby(level='Trial').apply(lambda x: x.resample('1S', level='Timestamp', closed='right', label='right').mean())
        pupildf = dfresamp1s.reset_index()[['Subject','Trial','Timestamp','Dilation','DiameterPupilLRFilt']]
        pupil_outname = pupil_utils.get_outfile(fname, '_ProcessedPupil.csv')
        pupildf.to_csv(pupil_outname, index=False)
        plot_trials(pupildf, fname)
=======
    df = pd.read_csv(fname, sep="\t")
    trialevents = get_trial_events(df)
    dfresamp = clean_trials(df, trialevents)
    blinkpct = pd.DataFrame(dfresamp.groupby(level='Trial').BlinksLR.mean())
    blink_outname = pupil_utils.get_outfile(fname, "_BlinkPct.csv")
    blinkpct.to_csv(blink_outname, index=True)
    dfresamp1s = dfresamp.groupby(level='Trial').apply(lambda x: x.resample('1S', level='Timestamp', closed='right', label='right').mean())
    pupildf = dfresamp1s.reset_index()[['Subject','Trial','Timestamp','Dilation','DiameterPupilLRFilt']]
#    pupildf.Timestamp = pupildf.Timestamp.dt.strftime('%S')
    pupil_outname = pupil_utils.get_outfile(fname, '_ProcessedPupil.csv')
    pupildf.to_csv(pupil_outname, index=False)
    plot_trials(pupildf, fname)
>>>>>>> 5e73fbae


    
if __name__ == '__main__':
    if len(sys.argv) == 1:
        print ''
        print 'USAGE: %s <raw pupil file> ' % os.path.basename(sys.argv[0])
        print 'Processes single subject data from fluency task and outputs csv'
        print 'files for use in further group analysis.'
        print 'Takes eye tracker data text file (*.gazedata) as input.'
        print 'Removes artifacts, filters, and calculates dilation per 500ms.'
        print ''
        root = Tkinter.Tk()
        root.withdraw()
        # Select files to process
        filelist = tkFileDialog.askopenfilenames(parent=root,
                                              title='Choose Fluency pupil gazedata file to process',
                                              filetypes = (("gazedata files","*.gazedata"),
                                                           ("all files","*.*")))       
        filelist = list(filelist)
        # Run script
        proc_subject(filelist)

    else:
        filelist = [os.path.abspath(f) for f in sys.argv[1:]]
        proc_subject(filelist)
<|MERGE_RESOLUTION|>--- conflicted
+++ resolved
@@ -31,10 +31,7 @@
 
 
 def plot_trials(pupildf, fname):
-<<<<<<< HEAD
-=======
     sns.set_style("ticks")
->>>>>>> 5e73fbae
     palette = sns.color_palette("deep", n_colors=len(pupildf.Trial.unique()))
     p = sns.lineplot(data=pupildf, x="Timestamp",y="Dilation", hue="Trial", palette=palette, legend="brief")
     plt.xticks(rotation=45)
@@ -98,7 +95,6 @@
         2. Dataframe of average peristumulus timecourse for each condition
         3. Plot of average peristumulus timecourse for each condition
         4. Percent of samples with blinks """
-<<<<<<< HEAD
     for fname in filelist:
         df = pd.read_csv(fname, sep="\t")
         trialevents = get_trial_events(df)
@@ -111,20 +107,7 @@
         pupil_outname = pupil_utils.get_outfile(fname, '_ProcessedPupil.csv')
         pupildf.to_csv(pupil_outname, index=False)
         plot_trials(pupildf, fname)
-=======
-    df = pd.read_csv(fname, sep="\t")
-    trialevents = get_trial_events(df)
-    dfresamp = clean_trials(df, trialevents)
-    blinkpct = pd.DataFrame(dfresamp.groupby(level='Trial').BlinksLR.mean())
-    blink_outname = pupil_utils.get_outfile(fname, "_BlinkPct.csv")
-    blinkpct.to_csv(blink_outname, index=True)
-    dfresamp1s = dfresamp.groupby(level='Trial').apply(lambda x: x.resample('1S', level='Timestamp', closed='right', label='right').mean())
-    pupildf = dfresamp1s.reset_index()[['Subject','Trial','Timestamp','Dilation','DiameterPupilLRFilt']]
-#    pupildf.Timestamp = pupildf.Timestamp.dt.strftime('%S')
-    pupil_outname = pupil_utils.get_outfile(fname, '_ProcessedPupil.csv')
-    pupildf.to_csv(pupil_outname, index=False)
-    plot_trials(pupildf, fname)
->>>>>>> 5e73fbae
+
 
 
     
